/*****************************************************************************
 * Licensed to Qualys, Inc. (QUALYS) under one or more
 * contributor license agreements.  See the NOTICE file distributed with
 * this work for additional information regarding copyright ownership.
 * QUALYS licenses this file to You under the Apache License, Version 2.0
 * (the "License"); you may not use this file except in compliance with
 * the License.  You may obtain a copy of the License at
 *
 *     http://www.apache.org/licenses/LICENSE-2.0
 *
 * Unless required by applicable law or agreed to in writing, software
 * distributed under the License is distributed on an "AS IS" BASIS,
 * WITHOUT WARRANTIES OR CONDITIONS OF ANY KIND, either express or implied.
 * See the License for the specific language governing permissions and
 * limitations under the License.
 ****************************************************************************/
/**
 * @file
 * @brief IronBee --- Apache Traffic Server Plugin
 *
 * @author Nick Kew <nkew@qualys.com>
 */

#include "ironbee_config_auto.h"

#include <ironbee/flags.h>

#include <assert.h>
#include <ts/ts.h>

#if defined(__cplusplus) && !defined(__STDC_FORMAT_MACROS)
/* C99 requires that inttypes.h only exposes PRI* macros
 * for C++ implementations if this is defined: */
#define __STDC_FORMAT_MACROS
#endif

#include <ironbee/context.h>
#include <ironbee/core.h>

#include "ts_ib.h"

struct ibd_ctx {
    const tsib_direction_data_t *ibd;
    tsib_filter_ctx *data;
};

/**
 * Comparison function for qsort to order edits
 * Sort in reverse so apr_array_pop discards "first" elt for us
 *
 * @param[in] a - first edit
 * @param[in] b - second edit
 * @return difference in edits respective positions in stream
 */
static int qcompare(const void *a, const void *b)
{
    return ((edit_t*)b)->start - ((edit_t*)a)->start;
}

/**
 * Function to flush buffered data and apply edits in-stream
 *
 * @param[in] fctx - the filter data
 * @param[in] nbytes - number of bytes to flush (-1 to flush all data)
 * @param[in] last - final flush indicator (no more data to come)
 * @return success or error status
 */
static ib_status_t flush_data(tsib_filter_ctx *fctx, int64_t nbytes, int last)
{
    /* copy logic from mod_range_filter.
     *
     *
     * It's a push logic, so that'll be range_filter's output filter
     *
     * Note: We're not buffering anything here.  We only see data
     *       when they're flushed from the buffer!
     */
    ib_status_t rc = IB_OK;
    int nedits, i;
    size_t n, start;
    if (nbytes == -1) {
        /* just output all we have */
        nbytes = fctx->buffered;
    }

    if ((fctx->edits != NULL) && (fctx->edits->len > 0)) {
        /* Sort to reverse order, so we can pop elements simply by
         * decrementing len
         */
        nedits = fctx->edits->len/sizeof(edit_t);
        qsort(fctx->edits->data, nedits, sizeof(edit_t), qcompare);
        for (i = nedits-1; i >= 0; --i) {
            edit_t *edit = &((edit_t*) fctx->edits->data)[i];

            /* sanity-check that edit is in range */
            if (edit->start < fctx->bytes_done) {
                /* Edit applies to data already gone.  This probably means
                 * someone fed us overlapping edits
                 */
                rc = IB_EBADVAL;

                /* Abandon this edit.  Continue loop (next edit may be fine) */
                fctx->edits->len -= sizeof(edit_t);
                continue;
            }
            else if (edit->start + edit->bytes > fctx->bytes_done + nbytes) {
                /* Edit goes beyond data we're dealing with.
                 * So leave it for next time.
                 * This could affect buffering behaviour, but in a good cause
                 * If this is out-of-range then so are other edits,
                 * but they'll be in range when we have more data.
                 *
                 * Best we can do now is to flush data before this edit.
                 * by setting nbytes.
                 *
                 * Exception: if it's the last call, this edit is out-of-range
                 * so we just abandon it.
                 */
                if (!last) {
                    nbytes = edit->start - fctx->bytes_done;
                    rc = IB_EAGAIN;
                    break;
                }
                else {
                    fctx->edits->len -= sizeof(edit_t);
                    rc = IB_EBADVAL;
                    continue;
                }
            }

            /* copy data up to start-of-edit */
            start = edit->start - fctx->bytes_done;
            while (start > 0) {
                n = TSIOBufferCopy(fctx->output_buffer, fctx->reader, start, 0);
                assert (n > 0);  // FIXME - handle error
                TSIOBufferReaderConsume(fctx->reader, n);
                fctx->buffered -= n;
                fctx->bytes_done += n;
                nbytes -= n;
                start -= n;
            }

            /* Discard anything that's being deleted */
            TSIOBufferReaderConsume(fctx->reader, edit->bytes);
            nbytes -= edit->bytes;
            fctx->buffered -= edit->bytes;
            fctx->bytes_done += edit->bytes;

            /* Insert replacement string */
            n = TSIOBufferWrite(fctx->output_buffer, edit->repl, edit->repl_len);
            assert(n == edit->repl_len);  // FIXME (if this ever happens)!

            /* Record change to data size */
            fctx->offs += edit->repl_len - edit->bytes;

            /* We're done with this edit. */
            fctx->edits->len -= sizeof(edit_t);
        }
    }

    /* There's no (more) editing to do, so we can just move data to output
     * using TS native refcounted pointer ops
     */
    while (nbytes > 0) {
        n = TSIOBufferCopy(fctx->output_buffer, fctx->reader, nbytes, 0);
        assert (n > 0);  // FIXME - handle error
        TSIOBufferReaderConsume(fctx->reader, n);
        fctx->buffered -= n;
        fctx->bytes_done += n;
        nbytes -= n;
    }
    if (last) {
        /* Now we can tell downstream exactly how much data it has */
        TSVIONBytesSet(fctx->output_vio, fctx->bytes_done + fctx->offs);
    }
    TSVIOReenable(fctx->output_vio);
    return rc;
}

/**
 * Function to buffer data, and flush buffer according to buffering rules.
 *
 * @param[in] fctx - the filter data
 * @param[in] reader - the data reader
 * @param[in] nbytes - number of bytes to buffer
 * @return success or error status
 */
static ib_status_t buffer_data_chunk(tsib_filter_ctx *fctx, TSIOBufferReader reader, int64_t nbytes)
{
    ib_status_t rc = IB_OK;
    int64_t copied;

    if (fctx->buffering == IOBUF_DISCARD) {
        /* discard anything we have buffered */
        if (fctx->buffered > 0) {
            TSIOBufferReaderConsume(fctx->reader, fctx->buffered);
            fctx->buffered = 0;
        }
        /* caller will mark input consumed, so do-nothing == discard */
        return rc;
    }


    if ((fctx->buffering == IOBUF_BUFFER_FLUSHALL)
         && (fctx->buffered + nbytes > fctx->buf_limit)) {
        /* flush all old data before buffering new data */
        rc = flush_data(fctx, -1, 0);
    }

    /* If buffering enabled, copy the chunk to our buffer */
    /* It's only a refcount here */
    copied = TSIOBufferCopy(fctx->buffer, reader, nbytes, 0);
    fctx->buffered += copied;

    if (fctx->buffering == IOBUF_NOBUF) {
        /* consume it all right now */
        rc = flush_data(fctx, -1, 0);
    }

    else if ((fctx->buffering == IOBUF_BUFFER_FLUSHPART)
           && (fctx->buffered > fctx->buf_limit)) {
        /* flush just enough data to bring us within the limit */
        rc = flush_data(fctx, fctx->buffered - fctx->buf_limit, 0);
    }

    return rc;
}


/**
 * Determine buffering policy from config settings
 *
 * @param[in] ibd - the filter descriptor
 * @param[in] tx - the transaction
 */
static void buffer_init(ibd_ctx *ibd, ib_tx_t *tx)
{
    ib_core_cfg_t *corecfg = NULL;
    ib_status_t rc;

    tsib_filter_ctx *fctx = ibd->data;
    ib_server_direction_t dir = ibd->ibd->dir;

    if (tx == NULL) {
        fctx->buffering = IOBUF_NOBUF;
        return;
    }
    rc = ib_core_context_config(ib_context_main(tx->ib), &corecfg);
    if (rc != IB_OK) {
        ib_log_error_tx(tx, "Error determining buffering configuration.");
    }
    else {
        if (dir == IBD_REQ) {
            fctx->buffering = (corecfg->buffer_req == 0)
                ? IOBUF_NOBUF :
                (corecfg->limits.request_body_buffer_limit < 0)
                    ? IOBUF_BUFFER_ALL :
                    (corecfg->limits.request_body_buffer_limit_action == IB_BUFFER_LIMIT_ACTION_FLUSH_ALL)
                        ? IOBUF_BUFFER_FLUSHALL
                        : IOBUF_BUFFER_FLUSHPART;
            fctx->buf_limit = (size_t) corecfg->limits.request_body_buffer_limit;
        }
        else {
            fctx->buffering = (corecfg->buffer_res == 0)
                ? IOBUF_NOBUF :
                (corecfg->limits.response_body_buffer_limit < 0)
                    ? IOBUF_BUFFER_ALL :
                    (corecfg->limits.response_body_buffer_limit_action == IB_BUFFER_LIMIT_ACTION_FLUSH_ALL)
                        ? IOBUF_BUFFER_FLUSHALL
                        : IOBUF_BUFFER_FLUSHPART;
            fctx->buf_limit = (size_t) corecfg->limits.response_body_buffer_limit;
        }
    }

    /* Override buffering based on flags */
    if (fctx->buffering != IOBUF_NOBUF) {
        if (dir == IBD_REQ) {
            if (ib_flags_any(tx->flags, IB_TX_FALLOW_ALL | IB_TX_FALLOW_REQUEST) ||
                (!ib_flags_all(tx->flags, IB_TX_FINSPECT_REQBODY) 
&&
                 !ib_flags_all(tx->flags, IB_TX_FINSPECT_REQHDR)) 
)
            {
                fctx->buffering = IOBUF_NOBUF;
                ib_log_debug_tx(tx, "\tDisable request buffering");
            }
        } else if (dir == IBD_RESP) {
            if (ib_flags_any(tx->flags, IB_TX_FALLOW_ALL) ||
                (!ib_flags_all(tx->flags, IB_TX_FINSPECT_RESBODY) &&
                 !ib_flags_all(tx->flags, IB_TX_FINSPECT_RESHDR)) )
            {
                fctx->buffering = IOBUF_NOBUF;
                ib_log_debug_tx(tx, "\tDisable response buffering");
            }
        }
    }
}
/**
 * Process data from ATS.
 *
 * Process data from one of the ATS events.
 *
 * @param[in,out] contp - the continuation
 * @param[in,out] ibd - the filter descriptor
 */
static void process_data(TSCont contp, ibd_ctx *ibd)
{
    int64_t ntodo;
    int64_t navail;
    TSIOBufferReader input_reader, output_reader;
    TSIOBufferBlock block;
    const char *buf;
    int64_t nbytes;
    ib_status_t rc;

    tsib_filter_ctx *fctx = ibd->data;

    tsib_txn_ctx *txndata = TSContDataGet(contp);
    TSVIO  input_vio = TSVConnWriteVIOGet(contp);
    TSIOBuffer in_buf = TSVIOBufferGet(input_vio);

    /* Test whether we're going into an errordoc */
    if (HTTP_CODE(txndata->status)) {  /* We're going to an error document,
                                        * so we discard all this data
                                        */
        ib_log_debug_tx(txndata->tx, "Status is %d, discarding", txndata->status);
        ibd->data->buffering = IOBUF_DISCARD;
    }

    /* Test for EOS */
    if (in_buf == NULL) {
        if (fctx->output_buffer != NULL) {
            /* flush anything we have buffered.  This is final! */
            rc = flush_data(fctx, -1, 1);
            switch(rc) {
              case IB_OK:
                break;
              case IB_EBADVAL:
                ib_log_error_tx(txndata->tx, "Bad/Inconsistent stream edit(s) ignored.");
                break;
              default:  /* Can't happen unless a new status is introduced */
<<<<<<< HEAD
                ib_log_error_tx(txndata->tx, "BUG: unhandled return value %d", rc);
=======
                ib_log_error_tx(txndata->tx, "Unhandled return value %d", rc);
>>>>>>> ad5ddf6a
                break;
            }
        }
        else {
            /* I guess NULL input may mean something other than EOS.
             * This appears to be possible when
             * processing an HTTP error from the backend.
             */
            ib_log_debug_tx(txndata->tx, "Filter input was null.  No filtering.");
            /* RNS-1268: seems we may have to go through all the motions
             * of creating and enabling an output_vio with no data.
             */
            fctx->output_buffer = TSIOBufferCreate();
            ib_mm_register_cleanup(txndata->tx->mm,
                                   (ib_mm_cleanup_fn_t) TSIOBufferDestroy,
                                   (void*) fctx->output_buffer);
            output_reader = TSIOBufferReaderAlloc(fctx->output_buffer);
            fctx->output_vio = TSVConnWrite(TSTransformOutputVConnGet(contp), contp, output_reader, 0);
            TSVIOReenable(fctx->output_vio);
        }
        return;
    }

    ntodo = TSVIONTodoGet(input_vio);

    /* Test for first time, and initialise.  */
    if (!fctx->output_buffer) {
        int64_t output_vio_sz = fctx->have_edits
                                ? INT64_MAX
                                : TSVIONBytesGet(input_vio);
        fctx->output_buffer = TSIOBufferCreate();
        ib_mm_register_cleanup(txndata->tx->mm,
                               (ib_mm_cleanup_fn_t) TSIOBufferDestroy,
                               (void*) fctx->output_buffer);
        output_reader = TSIOBufferReaderAlloc(fctx->output_buffer);
        fctx->output_vio = TSVConnWrite(TSTransformOutputVConnGet(contp), contp, output_reader, output_vio_sz);

        fctx->buffer = TSIOBufferCreate();
        ib_mm_register_cleanup(txndata->tx->mm,
                               (ib_mm_cleanup_fn_t) TSIOBufferDestroy,
                               (void*) fctx->buffer);
        fctx->reader = TSIOBufferReaderAlloc(fctx->buffer);

        /* Get the buffering config */
        if (!HTTP_CODE(txndata->status)) {
            buffer_init(ibd, txndata->tx);
        }
    }

    /* Test for EOS */
    if (ntodo == 0) {
        ib_log_debug_tx(txndata->tx, "ntodo zero before consuming data");
        /* Call back the input VIO continuation to let it know that we
         * have completed the write operation.
         */
        TSContCall(TSVIOContGet(input_vio), TS_EVENT_VCONN_WRITE_COMPLETE, input_vio);
        return;
    }

    /* OK, there's some input awaiting our attention */
    input_reader = TSVIOReaderGet(input_vio);
    while (navail = TSIOBufferReaderAvail(input_reader), navail > 0) {
        block = TSIOBufferReaderStart(input_reader);
        buf = TSIOBufferBlockReadStart(block, input_reader, &nbytes);
        rc = (*ibd->ibd->ib_notify_body)(txndata->tx->ib, txndata->tx, buf, nbytes);
        if (rc != IB_OK) {
            ib_log_error_tx(txndata->tx, "Error %d notifying body data.", rc);
        }
        rc = buffer_data_chunk(fctx, input_reader, nbytes);
        switch (rc) {
          case IB_EAGAIN:
          case IB_OK:
            break;
          case IB_EBADVAL:
            ib_log_error_tx(txndata->tx, "Bad/Inconsistent stream edit(s) ignored.");
            break;
          default:  /* Can't happen unless a new status is introduced */
<<<<<<< HEAD
            ib_log_error_tx(txndata->tx, "BUG: unhandled return value %d", rc);
=======
            ib_log_error_tx(txndata->tx, "Unhandled return value %d", rc);
>>>>>>> ad5ddf6a
            break;
        }
        TSIOBufferReaderConsume(input_reader, nbytes);
        TSVIONDoneSet(input_vio, TSVIONDoneGet(input_vio) + nbytes);
    }

    ntodo = TSVIONTodoGet(input_vio);
    if (ntodo == 0) {
        ib_log_debug_tx(txndata->tx, "ntodo zero after consuming data");
        /* Call back the input VIO continuation to let it know that we
         * have completed the write operation.
         */
        TSContCall(TSVIOContGet(input_vio), TS_EVENT_VCONN_WRITE_COMPLETE, input_vio);
    }
    else {
        /* Call back the input VIO continuation to let it know that we
         * are ready for more data.
         */
        TSContCall(TSVIOContGet(input_vio), TS_EVENT_VCONN_WRITE_READY, input_vio);
    }
}

/**
 * Handle a data event from ATS.
 *
 * Handles all data events from ATS, uses process_data to handle the data
 * itself.
 *
 * @param[in,out] contp Pointer to the continuation
 * @param[in,out] event Event from ATS
 * @param[in,out] ibd unknown
 *
 * @returns status
 */
static int data_event(TSCont contp, TSEvent event, ibd_ctx *ibd)
{
    /* Check to see if the transformation has been closed by a call to
     * TSVConnClose.
     */
    tsib_txn_ctx *txndata = TSContDataGet(contp);
    ib_log_debug_tx(txndata->tx, "Entering out_data for %s", ibd->ibd->dir_label);

    if (TSVConnClosedGet(contp)) {
        ib_log_debug_tx(txndata->tx, "\tVConn is closed");
        return 0;
    }

    switch (event) {
        case TS_EVENT_ERROR:
        {
            TSVIO input_vio;

            ib_log_debug_tx(txndata->tx, "\tEvent is TS_EVENT_ERROR");
            /* Get the write VIO for the write operation that was
             * performed on ourself. This VIO contains the continuation of
             * our parent transformation. This is the input VIO.
             */
            input_vio = TSVConnWriteVIOGet(contp);

            /* Call back the write VIO continuation to let it know that we
             * have completed the write operation.
             */
            TSContCall(TSVIOContGet(input_vio), TS_EVENT_ERROR, input_vio);
        }
        break;
        case TS_EVENT_VCONN_WRITE_COMPLETE:
            ib_log_debug_tx(txndata->tx, "\tEvent is TS_EVENT_VCONN_WRITE_COMPLETE");
            /* When our output connection says that it has finished
             * reading all the txndata we've written to it then we should
             * shutdown the write portion of its connection to
             * indicate that we don't want to hear about it anymore.
             */
            TSVConnShutdown(TSTransformOutputVConnGet(contp), 0, 1);

            if (ibd->ibd->dir == IBD_REQ) {
                if (!ib_flags_all(txndata->tx->flags, IB_TX_FREQ_FINISHED)) {
                    ib_log_debug_tx(txndata->tx, "data_event: calling ib_state_notify_request_finished()");
                    (*ibd->ibd->ib_notify_end)(txndata->tx->ib, txndata->tx);
                }
            }
            else {
                if (!ib_flags_all(txndata->tx->flags, IB_TX_FRES_FINISHED)) {
                    ib_log_debug_tx(txndata->tx, "data_event: calling ib_state_notify_response_finished()");
                    (*ibd->ibd->ib_notify_end)(txndata->tx->ib, txndata->tx);
                }
            }
            if ( (ibd->ibd->ib_notify_post != NULL) &&
                 (!ib_flags_all(txndata->tx->flags, IB_TX_FPOSTPROCESS)) )
            {
                (*ibd->ibd->ib_notify_post)(txndata->tx->ib, txndata->tx);
            }
            if ( (ibd->ibd->ib_notify_log != NULL) &&
                 (!ib_flags_all(txndata->tx->flags, IB_TX_FLOGGING)) )
            {
                (*ibd->ibd->ib_notify_log)(txndata->tx->ib, txndata->tx);
            }
            break;
        case TS_EVENT_VCONN_WRITE_READY:
            ib_log_debug_tx(txndata->tx, "\tEvent is TS_EVENT_VCONN_WRITE_READY");
            /* fall through */
        default:
            ib_log_debug_tx(txndata->tx, "\t(event is %d)", event);
            /* If we get a WRITE_READY event or any other type of
             * event (sent, perhaps, because we were re-enabled) then
             * we'll attempt to transform more data.
             */
            process_data(contp, ibd);
            break;
    }

    return 0;
}

/**
 * Handle a outgoing data event from ATS.
 *
 * Handles all outgoing data events from ATS, uses process_data to handle the
 * data itself.
 *
 * @param[in,out] contp Pointer to the continuation
 * @param[in,out] event Event from ATS
 * @param[in,out] edata Event data
 *
 * @returns status
 */
int out_data_event(TSCont contp, TSEvent event, void *edata)
{
    ibd_ctx direction;
    tsib_txn_ctx *txndata = TSContDataGet(contp);

    if ( (txndata == NULL) || (txndata->tx == NULL) ) {
        TSDebug("ironbee", "\tout_data_event: tx == NULL");
        return 0;
    }
    direction.ibd = &tsib_direction_server_resp;
    direction.data = &txndata->out;
    return data_event(contp, event, &direction);
}

/**
 * Handle a incoming data event from ATS.
 *
 * Handles all incoming data events from ATS, uses process_data to handle the
 * data itself.
 *
 * @param[in,out] contp Pointer to the continuation
 * @param[in,out] event Event from ATS
 * @param[in,out] edata Event data
 *
 * @returns status
 */
int in_data_event(TSCont contp, TSEvent event, void *edata)
{
    ibd_ctx direction;
    tsib_txn_ctx *txndata = TSContDataGet(contp);

    if ( (txndata == NULL) || (txndata->tx == NULL) ) {
        TSDebug("ironbee", "\tout_data_event: tx == NULL");
        return 0;
    }
    direction.ibd = &tsib_direction_client_req;
    direction.data = &txndata->in;
    return data_event(contp, event, &direction);
}<|MERGE_RESOLUTION|>--- conflicted
+++ resolved
@@ -339,11 +339,7 @@
                 ib_log_error_tx(txndata->tx, "Bad/Inconsistent stream edit(s) ignored.");
                 break;
               default:  /* Can't happen unless a new status is introduced */
-<<<<<<< HEAD
-                ib_log_error_tx(txndata->tx, "BUG: unhandled return value %d", rc);
-=======
                 ib_log_error_tx(txndata->tx, "Unhandled return value %d", rc);
->>>>>>> ad5ddf6a
                 break;
             }
         }
@@ -421,11 +417,7 @@
             ib_log_error_tx(txndata->tx, "Bad/Inconsistent stream edit(s) ignored.");
             break;
           default:  /* Can't happen unless a new status is introduced */
-<<<<<<< HEAD
-            ib_log_error_tx(txndata->tx, "BUG: unhandled return value %d", rc);
-=======
             ib_log_error_tx(txndata->tx, "Unhandled return value %d", rc);
->>>>>>> ad5ddf6a
             break;
         }
         TSIOBufferReaderConsume(input_reader, nbytes);
