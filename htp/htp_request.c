--- conflicted
+++ resolved
@@ -486,11 +486,7 @@
                 // Cleanup
                 free(connp->in_header_line);
                 connp->in_line_len = 0;
-<<<<<<< HEAD
                 connp->in_header_line = NULL;
-=======
-                connp->in_header_line = NULL;                
->>>>>>> f27d5e94
 
                 // We've seen all request headers
 
@@ -569,11 +565,7 @@
             }
 
             // Add the raw header line to the list
-<<<<<<< HEAD
             connp->in_header_line->line = bstr_dup_mem((char *) connp->in_line, connp->in_line_len + chomp_result);
-=======
-            connp->in_header_line->line = bstr_memdup((char *) connp->in_line, connp->in_line_len + chomp_result);
->>>>>>> f27d5e94
             if (connp->in_header_line->line == NULL) {
                 return HTP_ERROR;
             }
@@ -664,11 +656,7 @@
 
             /// @todo Would be nice to reference request_line_raw data
             htp_chomp(connp->in_line, &connp->in_line_len);
-<<<<<<< HEAD
             connp->in_tx->request_line = bstr_dup_ex(connp->in_tx->request_line_raw, 0, connp->in_line_len);
-=======
-            connp->in_tx->request_line = bstr_memdup((char *) connp->in_line, connp->in_line_len);
->>>>>>> f27d5e94
             if (connp->in_tx->request_line == NULL) {
                 return HTP_ERROR;
             }
@@ -733,11 +721,7 @@
                         // TODO Invalid scheme
                     }
                 } else {
-<<<<<<< HEAD
                     connp->in_tx->parsed_uri->scheme = bstr_dup_c("http");
-=======
-                    connp->in_tx->parsed_uri->scheme = bstr_cstrdup("http");
->>>>>>> f27d5e94
                     if (connp->in_tx->parsed_uri->scheme == NULL) {
                         return HTP_ERROR;
                     }
@@ -765,19 +749,11 @@
 
                 // Path
                 if (connp->in_tx->parsed_uri->path == NULL) {
-<<<<<<< HEAD
                     connp->in_tx->parsed_uri->path = bstr_dup_c("/");
                     if (connp->in_tx->parsed_uri->path == NULL) {
                         return HTP_ERROR;
                     }
                 }
-=======
-                    connp->in_tx->parsed_uri->path = bstr_cstrdup("/");
-                    if (connp->in_tx->parsed_uri->path == NULL) {
-                        return HTP_ERROR;
-                    }
-                }               
->>>>>>> f27d5e94
             }
 
             // Run hook REQUEST_LINE
