--- conflicted
+++ resolved
@@ -237,7 +237,7 @@
         ib_log_error_tx(itx,
                         "Not adding flag %s field %s to NULL transaction",
                         collection_name, flag);
-        IB_FTRACE_RET_STATUS(IB_EUNKNOWN);
+        return IB_EUNKNOWN;
     }
 
     rc = ib_data_get(itx->dpi, collection_name, &f);
@@ -397,13 +397,8 @@
     if (modctx->parsed_data != 0) {
         itx = iconn->tx;
         if (itx == NULL) {
-<<<<<<< HEAD
-            ib_log_error(ib, "No ironbee transaction available.");
+            ib_log_error(ib, "TX Start: No ironbee transaction available.");
             return HTP_ERROR;
-=======
-            ib_log_error(ib, "TX Start: No ironbee transaction available.");
-            IB_FTRACE_RET_INT(HTP_ERROR);
->>>>>>> 68fd7a48
         }
         ib_log_debug3(ib, "PARSED TX p=%p id=%s", itx, itx->id);
     }
@@ -412,13 +407,9 @@
         rc = ib_tx_create(&itx, iconn, NULL);
         if (rc != IB_OK) {
             /// @todo Set error.
-<<<<<<< HEAD
-            return HTP_ERROR;
-=======
             ib_log_debug3(ib, "Failed to create IronBee transaction for %p",
                           (void *)connp->in_tx);
-            IB_FTRACE_RET_INT(HTP_ERROR);
->>>>>>> 68fd7a48
+            return HTP_ERROR;
         }
         ib_log_debug3(ib, "Created ironbee transaction %p structure for %p",
                       (void *)itx, (void *)connp->in_tx);
@@ -465,13 +456,8 @@
      */
     itx = htp_tx_get_user_data(tx);
     if (itx == NULL) {
-<<<<<<< HEAD
-        ib_log_error(ib, "No ironbee transaction available.");
-        return HTP_ERROR;
-=======
         ib_log_error(ib, "Request Line: No ironbee transaction available.");
-        IB_FTRACE_RET_INT(HTP_ERROR);
->>>>>>> 68fd7a48
+        return HTP_ERROR;
     }
 
     /* Store the transaction URI path. */
@@ -574,13 +560,8 @@
      */
     itx = htp_tx_get_user_data(tx);
     if (itx == NULL) {
-<<<<<<< HEAD
-        ib_log_error(ib, "No ironbee transaction available.");
-        return HTP_ERROR;
-=======
         ib_log_error(ib, "Request Headers: No ironbee transaction available.");
-        IB_FTRACE_RET_INT(HTP_ERROR);
->>>>>>> 68fd7a48
+        return HTP_ERROR;
     }
 
     if (tx->flags) {
@@ -675,13 +656,8 @@
      */
     itx = htp_tx_get_user_data(tx);
     if (itx == NULL) {
-<<<<<<< HEAD
-        ib_log_error(ib, "No ironbee transaction available.");
-        return HTP_ERROR;
-=======
         ib_log_error(ib, "Request Body: No ironbee transaction available.");
-        IB_FTRACE_RET_INT(HTP_ERROR);
->>>>>>> 68fd7a48
+        return HTP_ERROR;
     }
 
     if (tx->flags) {
@@ -734,13 +710,8 @@
      */
     itx = htp_tx_get_user_data(tx);
     if (itx == NULL) {
-<<<<<<< HEAD
-        ib_log_error(ib, "No ironbee transaction available.");
-        return HTP_ERROR;
-=======
         ib_log_error(ib, "Request Trailer: No ironbee transaction available.");
-        IB_FTRACE_RET_INT(HTP_ERROR);
->>>>>>> 68fd7a48
+        return HTP_ERROR;
     }
 
     if (tx->flags) {
@@ -785,13 +756,8 @@
      */
     itx = htp_tx_get_user_data(tx);
     if (itx == NULL) {
-<<<<<<< HEAD
-        ib_log_error(ib, "No ironbee transaction available.");
-        return HTP_ERROR;
-=======
         ib_log_error(ib, "Request: No ironbee transaction available.");
-        IB_FTRACE_RET_INT(HTP_ERROR);
->>>>>>> 68fd7a48
+        return HTP_ERROR;
     }
 
     if (tx->flags) {
@@ -835,13 +801,8 @@
      */
     itx = htp_tx_get_user_data(tx);
     if (itx == NULL) {
-<<<<<<< HEAD
-        ib_log_error(ib, "No ironbee transaction available.");
-        return HTP_ERROR;
-=======
         ib_log_error(ib, "Response Line: No ironbee transaction available.");
-        IB_FTRACE_RET_INT(HTP_ERROR);
->>>>>>> 68fd7a48
+        return HTP_ERROR;
     }
 
     if (tx->flags) {
@@ -922,13 +883,8 @@
      */
     itx = htp_tx_get_user_data(tx);
     if (itx == NULL) {
-<<<<<<< HEAD
-        ib_log_error(ib, "No ironbee transaction available.");
-        return HTP_ERROR;
-=======
         ib_log_error(ib, "Response Headers: No ironbee transaction available.");
-        IB_FTRACE_RET_INT(HTP_ERROR);
->>>>>>> 68fd7a48
+        return HTP_ERROR;
     }
 
     if (tx->flags) {
@@ -1010,13 +966,8 @@
      */
     itx = htp_tx_get_user_data(tx);
     if (itx == NULL) {
-<<<<<<< HEAD
-        ib_log_error(ib, "No ironbee transaction available.");
-        return HTP_ERROR;
-=======
         ib_log_error(ib, "Response Body: No ironbee transaction available.");
-        IB_FTRACE_RET_INT(HTP_ERROR);
->>>>>>> 68fd7a48
+        return HTP_ERROR;
     }
 
     if (tx->flags) {
@@ -1081,13 +1032,8 @@
      */
     itx = htp_tx_get_user_data(tx);
     if (itx == NULL) {
-<<<<<<< HEAD
-        ib_log_error(ib, "No ironbee transaction available.");
-        return HTP_ERROR;
-=======
         ib_log_error(ib, "Response: No ironbee transaction available.");
-        IB_FTRACE_RET_INT(HTP_ERROR);
->>>>>>> 68fd7a48
+        return HTP_ERROR;
     }
 
     if (tx->flags) {
@@ -1137,13 +1083,8 @@
      */
     itx = htp_tx_get_user_data(tx);
     if (itx == NULL) {
-<<<<<<< HEAD
-        ib_log_error(ib, "No ironbee transaction available.");
-        return HTP_ERROR;
-=======
         ib_log_error(ib, "Response Trailer: No ironbee transaction available.");
-        IB_FTRACE_RET_INT(HTP_ERROR);
->>>>>>> 68fd7a48
+        return HTP_ERROR;
     }
 
     if (tx->flags) {
