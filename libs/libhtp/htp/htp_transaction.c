--- conflicted
+++ resolved
@@ -734,11 +734,7 @@
     tx->request_progress = HTP_REQUEST_COMPLETE;
 
     // Run hook REQUEST_COMPLETE.
-<<<<<<< HEAD
-    htp_status_t rc = htp_hook_run_all(tx->connp->cfg->hook_request_complete, tx->connp);
-=======
     htp_status_t rc = htp_hook_run_all(tx->connp->cfg->hook_request_complete, tx);
->>>>>>> 3a6e0d14
     if (rc != HTP_OK) return rc;
 
     // Clean-up.
@@ -748,23 +744,6 @@
         tx->connp->put_file = NULL;
     }
 
-<<<<<<< HEAD
-    // Update the transaction status, but only if it not move
-    // on already. This may happen when we're processing a CONNECT
-    // request and need to wait for the response to determine how
-    // to continue to treat the rest of the TCP stream.
-    if (tx->progress < HTP_REQUEST_COMPLETE) {
-        tx->progress = HTP_REQUEST_COMPLETE;
-    }
-
-    if (tx->is_protocol_0_9) {
-        tx->connp->in_state = htp_connp_REQ_IGNORE_DATA_AFTER_HTTP_0_9;
-    } else {
-        tx->connp->in_state = htp_connp_REQ_IDLE;
-    }
-
-    tx->connp->in_tx = NULL;
-=======
     return HTP_OK;
 }
 
@@ -793,7 +772,6 @@
     // At this point, tx may no longer be valid.
 
     connp->in_tx = NULL;
->>>>>>> 3a6e0d14
 
     return HTP_OK;
 }
@@ -900,11 +878,6 @@
     return htp_tx_state_response_complete_ex(tx, 1 /* hybrid mode */);
 }
 
-<<<<<<< HEAD
-htp_status_t htp_tx_state_response_complete_ex(htp_tx_t *tx, int hybrid_mode) {
-    if (tx->progress != HTP_RESPONSE_COMPLETE) {
-        tx->progress = HTP_RESPONSE_COMPLETE;
-=======
 htp_status_t htp_tx_finalize(htp_tx_t *tx) {
     if (!htp_tx_is_complete(tx)) return HTP_OK;
 
@@ -923,7 +896,6 @@
 htp_status_t htp_tx_state_response_complete_ex(htp_tx_t *tx, int hybrid_mode) {
     if (tx->response_progress != HTP_RESPONSE_COMPLETE) {
         tx->response_progress = HTP_RESPONSE_COMPLETE;
->>>>>>> 3a6e0d14
 
         // Run the last RESPONSE_BODY_DATA HOOK, but only if there was a response body present.
         if (tx->response_transfer_coding != HTP_CODING_NO_BODY) {
@@ -931,11 +903,7 @@
         }
 
         // Run hook RESPONSE_COMPLETE.
-<<<<<<< HEAD
-        htp_status_t rc = htp_hook_run_all(tx->connp->cfg->hook_response_complete, tx->connp);
-=======
         htp_status_t rc = htp_hook_run_all(tx->connp->cfg->hook_response_complete, tx);
->>>>>>> 3a6e0d14
         if (rc != HTP_OK) return rc;
     }
 
@@ -964,20 +932,6 @@
             tx->connp->out_data_other_at_tx_end = 0;
             return HTP_DATA_OTHER;
         }
-<<<<<<< HEAD
-
-        // In streaming processing, we destroy the transaction
-        // because it will not be needed any more.
-        if (tx->connp->cfg->tx_auto_destroy) {
-            htp_tx_destroy(tx->connp->out_tx);
-        }
-    }
-
-    // Disconnect from the transaction
-    tx->connp->out_tx = NULL;
-
-    tx->connp->out_state = htp_connp_RES_IDLE;
-=======
     }
 
     // Make a copy of the connection parser pointer, so that
@@ -992,7 +946,6 @@
     connp->out_tx = NULL;
 
     connp->out_state = htp_connp_RES_IDLE;
->>>>>>> 3a6e0d14
 
     return HTP_OK;
 }
