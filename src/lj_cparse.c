--- conflicted
+++ resolved
@@ -84,26 +84,6 @@
   if (cp_iseol(c2) && c2 != c) cp->p++;
   cp->linenumber++;
   return cp_get(cp);
-}
-
-<<<<<<< HEAD
-/* Get next character. */
-static LJ_AINLINE CPChar cp_get(CPState *cp)
-{
-  cp->c = (CPChar)(uint8_t)(*cp->p++);
-  if (LJ_LIKELY(cp->c != '\\')) return cp->c;
-  return cp_get_bs(cp);
-=======
-/* Grow save buffer. */
-static LJ_NOINLINE void cp_save_grow(CPState *cp, CPChar c)
-{
-  MSize newsize;
-  if (cp->sb.sz >= CPARSE_MAX_BUF/2)
-    cp_err(cp, LJ_ERR_XELEM);
-  newsize = cp->sb.sz * 2;
-  lj_str_resizebuf(cp->L, &cp->sb, newsize);
-  cp->sb.buf[cp->sb.n++] = (char)c;
->>>>>>> 99d588b0
 }
 
 /* Save character in buffer. */
