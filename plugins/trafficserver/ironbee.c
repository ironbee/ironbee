/*****************************************************************************
 * Licensed to Qualys, Inc. (QUALYS) under one or more
 * contributor license agreements.  See the NOTICE file distributed with
 * this work for additional information regarding copyright ownership.
 * QUALYS licenses this file to You under the Apache License, Version 2.0
 * (the "License"); you may not use this file except in compliance with
 * the License.  You may obtain a copy of the License at
 *
 *     http://www.apache.org/licenses/LICENSE-2.0
 *
 * Unless required by applicable law or agreed to in writing, software
 * distributed under the License is distributed on an "AS IS" BASIS,
 * WITHOUT WARRANTIES OR CONDITIONS OF ANY KIND, either express or implied.
 * See the License for the specific language governing permissions and
 * limitations under the License.
 *****************************************************************************/

/**
 * @file
 * @brief IronBee - Apache Traffic Server Plugin
 *
 * @author Nick Kew <nkew@qualys.com>
 */

#include "ironbee_config_auto.h"

#include <stdio.h>
#include <string.h>
#include <unistd.h>
#include <stdlib.h>
#include <time.h>
#include <ts/ts.h>

#include <sys/socket.h>
#include <netdb.h>

// This gets the PRI*64 types
# define __STDC_FORMAT_MACROS 1
# include <inttypes.h>

#include <ironbee/engine.h>
#include <ironbee/plugin.h>
#include <ironbee/config.h>
#include <ironbee/module.h> /* Only needed while config is in here. */
#include <ironbee/provider.h>
#include <ironbee/plugin.h>


static void addr2str(const struct sockaddr *addr, char *str, int *port);

#define ADDRSIZE 48	/* what's the longest IPV6 addr ? */

ib_engine_t DLL_LOCAL *ironbee = NULL;
TSTextLogObject ironbee_log;
#define DEFAULT_LOG "ts-ironbee"

/* Plugin Structure */
ib_plugin_t DLL_LOCAL ibplugin = {
    IB_PLUGIN_HEADER_DEFAULTS,
    "ts-ironbee"
};

typedef struct {
    ib_conn_t *iconn;

    /* store the IPs here so we can clean them up and not leak memory */
    char remote_ip[ADDRSIZE];
    char local_ip[ADDRSIZE];
    TSHttpTxn txnp;	/* hack: conn data requires txnp to access */
} ib_ssn_ctx;

typedef struct {
    /* data filtering stuff */
    TSVIO output_vio;
    TSIOBuffer output_buffer;
    TSIOBufferReader output_reader;
    char *buf;
    unsigned int buflen;
} ib_filter_ctx;

typedef struct {
    ib_ssn_ctx *ssn;
    TSHttpTxn txnp;
    ib_filter_ctx in;
    ib_filter_ctx out;
} ib_txn_ctx;

/* mod_ironbee uses ib_state_notify_conn_data_[in|out]
 * for both headers and data
 */
typedef struct {
    enum { IBD_REQ, IBD_RESP } dir;
    const char *word;
    int (*hdr_get)(TSHttpTxn, TSMBuffer*, TSMLoc*);
    ib_status_t (*ib_notify)(ib_engine_t*, ib_conndata_t*);
} ironbee_direction;
static ironbee_direction ironbee_direction_req = {
    IBD_REQ, "request", TSHttpTxnClientReqGet, ib_state_notify_conn_data_in
};
static ironbee_direction ironbee_direction_resp = {
    IBD_RESP, "response", TSHttpTxnClientRespGet, ib_state_notify_conn_data_out
};

typedef struct {
    ironbee_direction *ibd;
    ib_filter_ctx *data;
} ibd_ctx;

/**
 * @internal
 * Handle transaction context destroy.
 *
 * Handles TS_EVENT_HTTP_TXN_CLOSE (transaction close) close event from the
 * ATS.
 *
 * @param[in,out] data Transaction context data
 */
static void ib_txn_ctx_destroy(ib_txn_ctx * data)
{
    if (data) {
        if (data->out.output_buffer) {
            TSIOBufferDestroy(data->out.output_buffer);
            data->out.output_buffer = NULL;
        }
        if (data->in.output_buffer) {
            TSIOBufferDestroy(data->in.output_buffer);
            data->in.output_buffer = NULL;
        }
        TSfree(data);
    }
}

/**
 * @internal
 * Handle session context destroy.
 *
 * Handles TS_EVENT_HTTP_SSN_CLOSE (session close) close event from the
 * ATS.
 *
 * @param[in,out] data session context data
 */
static void ib_ssn_ctx_destroy(ib_ssn_ctx * data)
{
    if (data) {
        if (data->iconn)
            ib_state_notify_conn_closed(ironbee, data->iconn);
        TSfree(data);
    }
}

/**
 * @internal
 * Process data from ATS.
 *
 * Process data from one of the ATS events.
 *
 * @param[in,out] contp Pointer to the continuation
 * @param[in,out] ibd unknown
 */
static void process_data(TSCont contp, ibd_ctx* ibd)
{
    TSVConn output_conn;
    TSIOBuffer buf_test;
    TSVIO input_vio;
    ib_txn_ctx *data;
    int64_t towrite;
    int64_t avail;
    int first_time = 0;
    char *bufp = NULL;

    TSDebug("ironbee", "Entering process_data()");
    /* Get the output (downstream) vconnection where we'll write data to. */

    output_conn = TSTransformOutputVConnGet(contp);

    /* Get the write VIO for the write operation that was performed on
     * ourself. This VIO contains the buffer that we are to read from
     * as well as the continuation we are to call when the buffer is
     * empty. This is the input VIO (the write VIO for the upstream
     * vconnection).
     */
<<<<<<< HEAD
    
    avail = TSIOBufferReaderAvail(TSVIOReaderGet(input_vio));
    TSDebug("ironbee", "\tavail is %" PRId64 "", avail);
    if (towrite > avail) {
      towrite = avail;
=======
    input_vio = TSVConnWriteVIOGet(contp);

    data = TSContDataGet(contp);
    if (!ibd->data->output_buffer) {
        first_time = 1;

        ibd->data->output_buffer = TSIOBufferCreate();
        ibd->data->output_reader = TSIOBufferReaderAlloc(ibd->data->output_buffer);
        TSDebug("ironbee", "\tWriting %d bytes on VConn", TSVIONBytesGet(input_vio));
        ibd->data->output_vio = TSVConnWrite(output_conn, contp, ibd->data->output_reader, INT64_MAX);
    }
    if (ibd->data->buf) {
        /* this is the second call to us, and we have data buffered.
         * Feed buffered data to ironbee
         */
        ib_conndata_t icdata;
        icdata.ib = ironbee;
        icdata.mp = data->ssn->iconn->mp;
        icdata.conn = data->ssn->iconn;
        icdata.dalloc = ibd->data->buflen;
        icdata.dlen = ibd->data->buflen;
        icdata.data = (uint8_t *)ibd->data->buf;
        (*ibd->ibd->ib_notify)(ironbee, &icdata);
        TSfree(ibd->data->buf);
        ibd->data->buf = NULL;
        ibd->data->buflen = 0;
    }

    /* test for input data */
    buf_test = TSVIOBufferGet(input_vio);

    if (!buf_test) {
        TSDebug("ironbee", "No more data, finishing");
        TSVIONBytesSet(ibd->data->output_vio, TSVIONDoneGet(input_vio));
        TSVIOReenable(ibd->data->output_vio);
        /* FIXME - is this right here - can conn data be kept across reqs? */
        ibd->data->output_buffer = NULL;
        ibd->data->output_reader = NULL;
        ibd->data->output_vio = NULL;
        return;
>>>>>>> 9b740a57
    }

    /* Determine how much data we have left to read. For this null
     * transform plugin this is also the amount of data we have left
     * to write to the output connection.
     */
    towrite = TSVIONTodoGet(input_vio);
    TSDebug("ironbee", "\ttoWrite is %" PRId64 "", towrite);

    if (towrite > 0) {
        /* The amount of data left to read needs to be truncated by
         * the amount of data actually in the read buffer.
         */

<<<<<<< HEAD
      /* first time through, we have to buffer the data until
       * after the headers have been sent.  Ugh!
       * At this point, we know the size to alloc.
       */
      if (first_time) {
        bufp = ibd->data->buf = TSmalloc(towrite);
        ibd->data->buflen = towrite;
      }

      /* feed the data to ironbee, and consume them */
      while (btowrite > 0) {
        ib_conndata_t icdata;
        int64_t ilength;
        TSIOBufferReader input_reader = TSVIOReaderGet(input_vio);
        TSIOBufferBlock blkp = TSIOBufferReaderStart(input_reader);
        const char *ibuf = TSIOBufferBlockReadStart(blkp, input_reader, &ilength);

        /* feed it to ironbee or to buffer */
        if (first_time) {
          memcpy(bufp, ibuf, ilength);
          bufp += ilength;
        }
        else {
          icdata.ib = ironbee;
          icdata.mp = data->ssn->iconn->mp;
          icdata.conn = data->ssn->iconn;
          icdata.dalloc = ilength;
          icdata.dlen = ilength;
          icdata.data = (uint8_t *)ibuf;
          (*ibd->ibd->ib_notify)(ironbee, &icdata);
=======
        avail = TSIOBufferReaderAvail(TSVIOReaderGet(input_vio));
        TSDebug("ironbee", "\tavail is %" PRId64 "", avail);
        if (towrite > avail) {
            towrite = avail;
>>>>>>> 9b740a57
        }

        if (towrite > 0) {
            int btowrite = towrite;
            /* Copy the data from the read buffer to the output buffer. */
            TSIOBufferCopy(TSVIOBufferGet(ibd->data->output_vio), TSVIOReaderGet(input_vio), towrite, 0);

            /* first time through, we have to buffer the data until
             * after the headers have been sent.  Ugh!
             * At this point, we know the size to alloc.
             */
            if (first_time) {
                bufp = ibd->data->buf = TSmalloc(towrite);
                ibd->data->buflen = towrite;
            }

            /* feed the data to ironbee, and consume them */
            while (btowrite > 0) {
                ib_conndata_t icdata;
                int64_t ilength;
                TSIOBufferReader input_reader = TSVIOReaderGet(input_vio);
                TSIOBufferBlock blkp = TSIOBufferReaderStart(input_reader);
                const char *ibuf = TSIOBufferBlockReadStart(blkp, input_reader, &ilength);

                /* feed it to ironbee or to buffer */
                if (first_time) {
                    memcpy(bufp, ibuf, ilength);
                    bufp += ilength;
                }
                else {
                    icdata.ib = ironbee;
                    icdata.mp = data->ssn->iconn->mp;
                    icdata.conn = data->ssn->iconn;
                    icdata.dalloc = ilength;
                    icdata.dlen = ilength;
                    icdata.data = (uint8_t *)ibuf;
                    (*ibd->ibd->ib_notify)(ironbee, &icdata);
                }
                //"response", TSHttpTxnClientRespGet, ib_state_notify_conn_data_out
                //      ib_state_notify_conn_data_out(ironbee, &icdata);

                /* and mark it as all consumed */
                btowrite -= ilength;
                TSIOBufferReaderConsume(input_reader, ilength);
                TSVIONDoneSet(input_vio, TSVIONDoneGet(input_vio) + ilength);
            }
        }
    }

    /* Now we check the input VIO to see if there is data left to
     * read.
     */
    if (TSVIONTodoGet(input_vio) > 0) {
        if (towrite > 0) {
            /* If there is data left to read, then we reenable the output
             * connection by reenabling the output VIO. This will wake up
             * the output connection and allow it to consume data from the
             * output buffer.
             */
            TSVIOReenable(ibd->data->output_vio);

            /* Call back the input VIO continuation to let it know that we
             * are ready for more data.
             */
            TSContCall(TSVIOContGet(input_vio), TS_EVENT_VCONN_WRITE_READY, input_vio);
        }
    } else {
        /* If there is no data left to read, then we modify the output
         * VIO to reflect how much data the output connection should
         * expect. This allows the output connection to know when it
         * is done reading. We then reenable the output connection so
         * that it can consume the data we just gave it.
         */
        TSVIONBytesSet(ibd->data->output_vio, TSVIONDoneGet(input_vio));
        TSVIOReenable(ibd->data->output_vio);

        /* Call back the input VIO continuation to let it know that we
         * have completed the write operation.
         */
        TSContCall(TSVIOContGet(input_vio), TS_EVENT_VCONN_WRITE_COMPLETE, input_vio);
    }
}

/**
 * @internal
 * Handle a data event from ATS.
 *
 * Handles all data events from ATS, uses process_data to handle the data
 * itself.
 *
 * @param[in,out] contp Pointer to the continuation
 * @param[in,out] event Event from ATS
 * @param[in,out] ibd unknown
 *
 * @returns status
 */
static int data_event(TSCont contp, TSEvent event, ibd_ctx *ibd)
{
    /* Check to see if the transformation has been closed by a call to
     * TSVConnClose.
     */
    TSDebug("ironbee", "Entering out_data for %s\n", ibd->ibd->word);

    if (TSVConnClosedGet(contp)) {
        TSDebug("ironbee", "\tVConn is closed");
        TSContDestroy(contp);	/* from null-transform, ???? */


        return 0;
    }
    switch (event) {
        case TS_EVENT_ERROR:
        {
            TSVIO input_vio;

            TSDebug("ironbee", "\tEvent is TS_EVENT_ERROR");
            /* Get the write VIO for the write operation that was
             * performed on ourself. This VIO contains the continuation of
             * our parent transformation. This is the input VIO.
             */
            input_vio = TSVConnWriteVIOGet(contp);

            /* Call back the write VIO continuation to let it know that we
             * have completed the write operation.
             */
            TSContCall(TSVIOContGet(input_vio), TS_EVENT_ERROR, input_vio);
        }
        break;
        case TS_EVENT_VCONN_WRITE_COMPLETE:
            TSDebug("ironbee", "\tEvent is TS_EVENT_VCONN_WRITE_COMPLETE");
            /* When our output connection says that it has finished
             * reading all the data we've written to it then we should
             * shutdown the write portion of its connection to
             * indicate that we don't want to hear about it anymore.
             */
            TSVConnShutdown(TSTransformOutputVConnGet(contp), 0, 1);
            break;
        case TS_EVENT_VCONN_WRITE_READY:
            TSDebug("ironbee", "\tEvent is TS_EVENT_VCONN_WRITE_READY");
            /* fallthrough */
        default:
            TSDebug("ironbee", "\t(event is %d)", event);
            /* If we get a WRITE_READY event or any other type of
             * event (sent, perhaps, because we were reenabled) then
             * we'll attempt to transform more data.
             */
            process_data(contp, ibd);
            break;
    }

    return 0;
}

/**
 * @internal
 * Handle a outgoing data event from ATS.
 *
 * Handles all outgoing data events from ATS, uses process_data to handle the
 * data itself.
 *
 * @param[in,out] contp Pointer to the continuation
 * @param[in,out] event Event from ATS
 * @param[in,out] edata Event data
 *
 * @returns status
 */
static int out_data_event(TSCont contp, TSEvent event, void *edata)
{
    ib_txn_ctx *data = TSContDataGet(contp);
    if (data->out.buflen == (unsigned int)-1) {
	TSDebug("ironbee", "\tout_data_event: buflen = -1");
	ib_log_debug(ironbee, 9,
                     "ironbee/out_data_event(): buflen = -1");
	return 0;
    }
    ibd_ctx direction;
    direction.ibd = &ironbee_direction_resp;
    direction.data = &data->out;
    return data_event(contp, event, &direction);
}

/**
 * @internal
 * Handle a incoming data event from ATS.
 *
 * Handles all incoming data events from ATS, uses process_data to handle the
 * data itself.
 *
 * @param[in,out] contp Pointer to the continuation
 * @param[in,out] event Event from ATS
 * @param[in,out] edata Event data
 *
 * @returns status
 */
static int in_data_event(TSCont contp, TSEvent event, void *edata)
{
    ib_txn_ctx *data = TSContDataGet(contp);
    if (data->out.buflen == (unsigned int)-1) {
	TSDebug("ironbee", "\tin_data_event: buflen = -1");
	ib_log_debug(ironbee, 9,
                     "ironbee/in_data_event(): buflen = -1");
	return 0;
    }
    ibd_ctx direction;
    direction.ibd = &ironbee_direction_req;
    direction.data = &data->in;
    return data_event(contp, event, &direction);
}

/**
 * @internal
 * Process an HTTP header from ATS.
 *
 * Handles an HTTP header, called from ironbee_plugin.
 *
 * @param[in,out] data Transaction context
 * @param[in,out] txnp ATS transaction pointer
 * @param[in,out] ibd unknown
 */
static void process_hdr(ib_txn_ctx *data, TSHttpTxn txnp,
                        ironbee_direction *ibd)
{
    ib_conndata_t icdata;
    int rv;
    TSMBuffer bufp;
    TSMLoc hdr_loc;
    TSIOBuffer iobufp;
    TSIOBufferReader readerp;
    TSIOBufferBlock blockp;
    int64_t len;

    TSDebug("ironbee", "process %s headers\n", ibd->word);

    icdata.ib = ironbee;
    icdata.mp = data->ssn->iconn->mp;
    icdata.conn = data->ssn->iconn;

    /* Use alternative simpler path to get the un-doctored request
     * if we have the fix for TS-998
     *
     * This check will want expanding/fine-tuning according to what released
     * versions incorporate the fix
     */
#if (TS_VERSION_MAJOR >= 3) &&  ( \
    ((TS_VERSION_MINOR >= 1) && (TS_VERSION_MICRO >= 2)) ||  \
    (TS_VERSION_MINOR >= 2))
    if (ibd->dir == IBD_RESP) {
        /* before the HTTP headers comes the request line / response code */
        rv = (*ibd->hdr_get)(txnp, &bufp, &hdr_loc);
        if (rv) {
            TSError ("couldn't retrieve %s header: %d\n", ibd->word, rv);
            return;
        }

        /* Get the data into an IOBuffer so we can access them! */
        //iobufp = TSIOBufferSizedCreate(...);
        iobufp = TSIOBufferCreate();
        TSHttpHdrPrint(bufp, hdr_loc, iobufp);

        readerp = TSIOBufferReaderAlloc(iobufp);
        blockp = TSIOBufferReaderStart(readerp);

        len = TSIOBufferBlockReadAvail(blockp, readerp);
        icdata.data = (void*)TSIOBufferBlockReadStart(blockp, readerp, &len);
        icdata.dlen = icdata.dalloc = len;

        (*ibd->ib_notify)(ironbee, &icdata);

        TSIOBufferDestroy(iobufp);
        TSHandleMLocRelease(bufp, TS_NULL_MLOC, hdr_loc);
    } else {
        rv = TSHttpTxnClientDataGet(txnp, &icdata.data, &icdata.dlen);
        if (rv) {
            TSError ("couldn't retrieve %s header: %d\n", ibd->word, rv);
            return;
        }
        (*ibd->ib_notify)(ironbee, &icdata);
    }
#else
    /* We'll get a bogus URL from TS-998 */

    /* before the HTTP headers comes the request line / response code */
    rv = (*ibd->hdr_get)(txnp, &bufp, &hdr_loc);
    if (rv) {
        TSError ("couldn't retrieve %s header: %d\n", ibd->word, rv);
        return;
    }

    /* Get the data into an IOBuffer so we can access them! */
    //iobufp = TSIOBufferSizedCreate(...);
    iobufp = TSIOBufferCreate();
    TSHttpHdrPrint(bufp, hdr_loc, iobufp);

    readerp = TSIOBufferReaderAlloc(iobufp);
    blockp = TSIOBufferReaderStart(readerp);

    len = TSIOBufferBlockReadAvail(blockp, readerp);
    ib_log_debug(ironbee, 9,
                 "ts/ironbee/process_header: len=%ld", len );
    icdata.data = (void*)TSIOBufferBlockReadStart(blockp, readerp, &len);
    icdata.dlen = icdata.dalloc = len;

    (*ibd->ib_notify)(ironbee, &icdata);

    TSIOBufferDestroy(iobufp);
    TSHandleMLocRelease(bufp, TS_NULL_MLOC, hdr_loc);
#endif
}

/**
 * @internal
 * Plugin for the IronBee ATS.
 *
 * Handles some ATS events.
 *
 * @param[in,out] contp Pointer to the continuation
 * @param[in,out] event Event from ATS
 * @param[in,out] edata Event data
 *
 * @returns status
 */
static int ironbee_plugin(TSCont contp, TSEvent event, void *edata)
{
    TSVConn connp;
    TSCont mycont;
    TSHttpTxn txnp = (TSHttpTxn) edata;
    TSHttpSsn ssnp = (TSHttpSsn) edata;
    ib_txn_ctx *txndata;
    ib_ssn_ctx *ssndata;

    TSDebug("ironbee", "Entering ironbee_plugin with %d", event);
    switch (event) {

        /* CONNECTION */
        case TS_EVENT_HTTP_SSN_START:
            /* start of connection */
            /* But we can't initialise conn stuff here, because there's
             * no API to get the connection stuff required by ironbee
             * at this point.  So instead, intercept the first TXN
             *
             * what we can and must do: create a new contp whose
             * lifetime is our ssn
             */
            mycont = TSContCreate(ironbee_plugin, NULL);
            TSHttpSsnHookAdd (ssnp, TS_HTTP_TXN_START_HOOK, mycont);
            TSContDataSet(mycont, NULL);

            TSHttpSsnHookAdd (ssnp, TS_HTTP_SSN_CLOSE_HOOK, mycont);

            TSHttpSsnReenable (ssnp, TS_EVENT_HTTP_CONTINUE);
            break;
        case TS_EVENT_HTTP_TXN_START:
            /* start of Request */
            /* First req on a connection, we set up conn stuff */
            ssndata = TSContDataGet(contp);
            if (ssndata == NULL) {
                ib_conn_t *iconn = NULL;
                ib_status_t rc;
                rc = ib_conn_create(ironbee, &iconn, contp);
                if (rc != IB_OK) {
                    TSError("ironbee", "ib_conn_create: %d\n", rc);
                    return rc; // FIXME - figure out what to do
                }
                ssndata = TSmalloc(sizeof(ib_ssn_ctx));
                memset(ssndata, 0, sizeof(ib_ssn_ctx));
                ssndata->iconn = iconn;
                ssndata->txnp = txnp;
                TSContDataSet(contp, ssndata);
                ib_state_notify_conn_opened(ironbee, iconn);
            }

            /* create a txn cont (request ctx) */
            mycont = TSContCreate(ironbee_plugin, NULL);
            txndata = TSmalloc(sizeof(ib_txn_ctx));
            memset(txndata, 0, sizeof(ib_txn_ctx));
            txndata->ssn = ssndata;
            txndata->txnp = txnp;
            TSContDataSet(mycont, txndata);

            /* With both of these, SSN_CLOSE gets called first.
             * I must be misunderstanding SSN
             * So hook it all to TXN
             */
            TSHttpTxnHookAdd(txnp, TS_HTTP_TXN_CLOSE_HOOK, mycont);

            /* Hook to process responses */
            TSHttpTxnHookAdd(txnp, TS_HTTP_READ_RESPONSE_HDR_HOOK, mycont);

            /* Hook to process requests */
            TSHttpTxnHookAdd(txnp, TS_HTTP_READ_REQUEST_HDR_HOOK, mycont);

            TSHttpTxnReenable(txnp, TS_EVENT_HTTP_CONTINUE);
            break;

            /* HTTP RESPONSE */
        case TS_EVENT_HTTP_READ_RESPONSE_HDR:
            txndata = TSContDataGet(contp);

            /* hook to examine output headers */
            /* Not sure why we can't do it right now, but it seems headers
             * are not yet available.
             * Can we use another case switch in this function?
             */
            TSHttpTxnHookAdd(txnp, TS_HTTP_SEND_RESPONSE_HDR_HOOK, contp);

            /* hook an output filter to watch data */
            connp = TSTransformCreate(out_data_event, txnp);
            TSContDataSet(connp, txndata);
            TSHttpTxnHookAdd(txnp, TS_HTTP_RESPONSE_TRANSFORM_HOOK, connp);

            TSHttpTxnReenable(txnp, TS_EVENT_HTTP_CONTINUE);
            break;

            /* hook for processing response headers */
        case TS_EVENT_HTTP_SEND_RESPONSE_HDR:
            txndata = TSContDataGet(contp);
            process_hdr(txndata, txnp, &ironbee_direction_resp);
            TSHttpTxnReenable(txnp, TS_EVENT_HTTP_CONTINUE);
            break;

            /* HTTP REQUEST */
        case TS_EVENT_HTTP_READ_REQUEST_HDR:
            txndata = TSContDataGet(contp);

            /* hook to examine output headers */
            /* Not sure why we can't do it right now, but it seems headers
             * are not yet available.
             * Can we use another case switch in this function?
             */
            //TSHttpTxnHookAdd(txnp, TS_HTTP_OS_DNS_HOOK, contp);
            TSHttpTxnHookAdd(txnp, TS_HTTP_PRE_REMAP_HOOK, contp);

            /* hook an input filter to watch data */
            connp = TSTransformCreate(in_data_event, txnp);
            TSContDataSet(connp, txndata);
            TSHttpTxnHookAdd(txnp, TS_HTTP_REQUEST_TRANSFORM_HOOK, connp);

            TSHttpTxnReenable(txnp, TS_EVENT_HTTP_CONTINUE);
            break;

            /* hook for processing incoming request/headers */
        case TS_EVENT_HTTP_PRE_REMAP:
            txndata = TSContDataGet(contp);
            process_hdr(txndata, txnp, &ironbee_direction_req);
            TSHttpTxnReenable(txnp, TS_EVENT_HTTP_CONTINUE);
            break;


            /* CLEANUP EVENTS */
        case TS_EVENT_HTTP_TXN_CLOSE:
            TSDebug("ironbee", "TXN Close: %x\n", contp);
            ib_txn_ctx_destroy(TSContDataGet(contp));
            TSContDataSet(contp, NULL);
            TSContDestroy(contp);
            TSHttpTxnReenable(txnp, TS_EVENT_HTTP_CONTINUE);
            break;

        case TS_EVENT_HTTP_SSN_CLOSE:
            TSDebug("ironbee", "SSN Close: %x\n", contp);
            ib_ssn_ctx_destroy(TSContDataGet(contp));
            TSContDestroy(contp);
            TSHttpSsnReenable(ssnp, TS_EVENT_HTTP_CONTINUE);
            break;

            /* if we get here we've got a bug */
        default:
            TSError("BUG: unhandled event %d in ironbee_plugin\n", event);
            break;
    }

    return 0;
}

static int check_ts_version(void)
{

    const char *ts_version = TSTrafficServerVersionGet();
    int result = 0;

    if (ts_version) {
        int major_ts_version = 0;
        int minor_ts_version = 0;
        int patch_ts_version = 0;

        if (sscanf(ts_version, "%d.%d.%d", &major_ts_version, &minor_ts_version, &patch_ts_version) != 3) {
            return 0;
        }

        /* Need at least TS 2.0 */
        if (major_ts_version >= 2) {
            result = 1;
        }

    }

    return result;
}

/**
 * @internal
 * IronBee ATS logger.
 *
 * Performs IronBee logging for the ATS plugin.
 *
 * @param[in] dummy Dummy pointer
 * @param[in] level Debug level
 * @param[in] file File name
 * @param[in] line Line number
 * @param[in] fmt Format string
 * @param[in] ap Var args list to match the format
 */
static void ironbee_logger(void *dummy, int level,
                           const char *prefix, const char *file, int line,
                           const char *fmt, va_list ap)
{
    char buf[8192 + 1];
    int limit = 7000;
    int ec;
    TSReturnCode rc;
    const char *errmsg = NULL;

    /* Buffer the log line. */
    ec = vsnprintf(buf, sizeof(buf), fmt, ap);
    if (ec >= limit) {
        /* Mark as truncated, with a " ...". */
        memcpy(buf + (limit - 5), " ...", 5);
        errmsg = "Data truncated in log";
    }

    /* Write it to the ironbee log. */
    /* FIXME: why is the format arg's prototype not const char* ? */
    rc = prefix ? TSTextLogObjectWrite(ironbee_log, (char*)"%s: %s", prefix, buf)
        : TSTextLogObjectWrite(ironbee_log, (char*)"%s", buf);
    if (rc != TS_SUCCESS) {
        errmsg = "Data logging failed!";
    }
    if (errmsg != NULL)
        TSError("[ts-ironbee] %s\n", errmsg);
}

/**
 * @internal
 * Convert an IP address into a string.
 *
 * @param[in,out] addr IP address structure
 * @param[in] str Buffer in which to store the address string
 * @param[in] port Pointer to port number (also filled in)
 */
static void addr2str(const struct sockaddr *addr, char *str, int *port)
{
    char serv[8]; /* port num */
    int rv = getnameinfo(addr, sizeof(*addr), str, ADDRSIZE, serv, 8,
                         NI_NUMERICHOST|NI_NUMERICSERV);
    if (rv != 0) {
        TSError("[ts-ironbee] getnameinfo: %d\n", rv);
    }
    *port = atoi(serv);
}

/**
 * @internal
 * Initialize the IB connection.
 *
 * Initializes an IronBee connection from a ATS continuation
 *
 * @param[in,out] ib IronBee engine
 * @param[in] iconn IB connection
 * @param[in] cbdata Callback data
 *
 * @returns status
 */
static ib_status_t ironbee_conn_init(ib_engine_t *ib,
                                     ib_state_event_type_t event,
                                     ib_conn_t *iconn,
                                     void *cbdata)
{
    /* when does this happen? */
    ib_status_t rc;
    const struct sockaddr *addr;
    int port;

    TSCont contp = iconn->pctx;
    ib_ssn_ctx* data = TSContDataGet(contp);
//  ib_clog_debug(....);

    /* remote ip */
    addr = TSHttpTxnClientAddrGet(data->txnp);

    addr2str(addr, data->remote_ip, &port);

    iconn->remote_ipstr = data->remote_ip;
    rc = ib_data_add_bytestr(iconn->dpi,
                             "remote_ip",
                             (uint8_t *)iconn->remote_ipstr,
                             strlen(data->remote_ip),
                             NULL);
    if (rc != IB_OK) {
        return rc;
    }

    /* remote port */
    iconn->remote_port = port;
    rc = ib_data_add_num(iconn->dpi, "remote_port", port, NULL);
    if (rc != IB_OK) {
        return rc;
    }

    /* local end */
    addr = TSHttpTxnIncomingAddrGet(data->txnp);

    addr2str(addr, data->local_ip, &port);

    iconn->local_ipstr = data->local_ip;
    rc = ib_data_add_bytestr(iconn->dpi,
                             "local_ip",
                             (uint8_t *)iconn->local_ipstr,
                             strlen(data->local_ip),
                             NULL);
    if (rc != IB_OK) {
        return rc;
    }

    /* local_port */
    iconn->local_port = port;
    rc = ib_data_add_num(iconn->dpi, "local_port", port, NULL);
    if (rc != IB_OK) {
        return rc;
    }
    return IB_OK;
}

static IB_PROVIDER_IFACE_TYPE(logger) ironbee_logger_iface = {
    IB_PROVIDER_IFACE_HEADER_DEFAULTS,
    (ib_log_logger_fn_t)ironbee_logger
};


/* this can presumably be global since it's only setup on init */
//static ironbee_config_t ibconfig;
//#define TRACEFILE "/tmp/ironbee-trace"
#define TRACEFILE NULL

/**
 * @internal
 * Handle ATS shutdown for IronBee plugin.
 *
 * Registered via atexit() during initialization, destroys the IB engine,
 * etc.
 *
 */
static void ibexit(void)
{
    TSTextLogObjectDestroy(ironbee_log);
    ib_engine_destroy(ironbee);
}

/**
 * @internal
 * Initialize IronBee for ATS.
 *
 * Performs IB initializations for the ATS plugin.
 *
 * @param[in] configfile Configuration file
 * @param[in] logfile Log file
 *
 * @returns status
 */
static int ironbee_init(const char *configfile, const char *logfile)
{
    /* grab from httpd module's post-config */
    ib_status_t rc;
//  ib_provider_t *lpr;
    ib_cfgparser_t *cp;
    ib_context_t *ctx;
    int rv;

    rc = ib_initialize();
    if (rc != IB_OK) {
        return rc;
    }

    ib_util_log_level(9);

    ib_trace_init(TRACEFILE);

    rc = ib_engine_create(&ironbee, &ibplugin);
    if (rc != IB_OK) {
        return rc;
    }

    rc = ib_provider_register(ironbee, IB_PROVIDER_TYPE_LOGGER, "ironbee-ts",
                              NULL, &ironbee_logger_iface, NULL);
    if (rc != IB_OK) {
        return rc;
    }

    ib_context_set_string(ib_context_engine(ironbee),
                          IB_PROVIDER_TYPE_LOGGER, "ironbee-ts");
    ib_context_set_num(ib_context_engine(ironbee),
                       IB_PROVIDER_TYPE_LOGGER ".log_level", 4);

    rc = ib_engine_init(ironbee);
    if (rc != IB_OK) {
        return rc;
    }

    /* success is documented as TS_LOG_ERROR_NO_ERROR but that's undefined.
     * It's actually a TS_SUCCESS (proxy/InkAPI.cc line 6641).
     */
    rv = TSTextLogObjectCreate(logfile, TS_LOG_MODE_ADD_TIMESTAMP, &ironbee_log);
    if (rv != TS_SUCCESS) {
        return IB_OK + rv;
    }

    rc = atexit(ibexit);
    if (rc != 0) {
        return IB_OK + rv;
    }

    ib_conn_hook_register(ironbee, conn_opened_event,
                          ironbee_conn_init, NULL);


    ib_state_notify_cfg_started(ironbee);
    ctx = ib_context_main(ironbee);

    ib_context_set_string(ctx, IB_PROVIDER_TYPE_LOGGER, "ironbee-ts");
    ib_context_set_num(ctx, "logger.log_level", 4);

    rc = ib_cfgparser_create(&cp, ironbee);
    if (rc != IB_OK) {
        return rc;
    }
    if (cp != NULL) {  // huh?
        ib_cfgparser_parse(cp, configfile);
        ib_cfgparser_destroy(cp);
    }
    ib_state_notify_cfg_finished(ironbee);


    return IB_OK;
}

/**
 * @internal
 * Initialize the IronBee ATS plugin.
 *
 * Performs initializations required by ATS.
 *
 * @param[in] argc Command-line argument count
 * @param[in] argv Command-line argument list
 */
void TSPluginInit(int argc, const char *argv[])
{
    int rv;
    TSPluginRegistrationInfo info;
    TSCont cont;

    /* FIXME - check why these are char*, not const char* */
    info.plugin_name = (char *)"ironbee";
    info.vendor_name = (char *)"Qualys, Inc";
    info.support_email = (char *)"ironbee-users@lists.sourceforge.com";

    if (TSPluginRegister(TS_SDK_VERSION_3_0, &info) != TS_SUCCESS) {
        TSError("[ironbee] Plugin registration failed.\n");
        goto Lerror;
    }

    if (!check_ts_version()) {
        TSError("[ironbee] Plugin requires Traffic Server 3.0 or later\n");
        goto Lerror;
    }

    cont = TSContCreate(ironbee_plugin, NULL);

    /* connection initialisation & cleanup */
    TSHttpHookAdd(TS_HTTP_SSN_START_HOOK, cont);


    if (argc < 2) {
        TSError("[ironbee] configuration file name required\n");
        goto Lerror;
    }
    rv = ironbee_init(argv[1], argc >= 3 ? argv[2] : DEFAULT_LOG);
    if (rv != IB_OK) {
        TSError("[ironbee] initialisation failed with %d\n", rv);
    }
    return;

Lerror:
    TSError("[ironbee] Unable to initialize plugin (disabled).\n");
}<|MERGE_RESOLUTION|>--- conflicted
+++ resolved
@@ -179,13 +179,6 @@
      * empty. This is the input VIO (the write VIO for the upstream
      * vconnection).
      */
-<<<<<<< HEAD
-    
-    avail = TSIOBufferReaderAvail(TSVIOReaderGet(input_vio));
-    TSDebug("ironbee", "\tavail is %" PRId64 "", avail);
-    if (towrite > avail) {
-      towrite = avail;
-=======
     input_vio = TSVConnWriteVIOGet(contp);
 
     data = TSContDataGet(contp);
@@ -226,7 +219,6 @@
         ibd->data->output_reader = NULL;
         ibd->data->output_vio = NULL;
         return;
->>>>>>> 9b740a57
     }
 
     /* Determine how much data we have left to read. For this null
@@ -241,43 +233,10 @@
          * the amount of data actually in the read buffer.
          */
 
-<<<<<<< HEAD
-      /* first time through, we have to buffer the data until
-       * after the headers have been sent.  Ugh!
-       * At this point, we know the size to alloc.
-       */
-      if (first_time) {
-        bufp = ibd->data->buf = TSmalloc(towrite);
-        ibd->data->buflen = towrite;
-      }
-
-      /* feed the data to ironbee, and consume them */
-      while (btowrite > 0) {
-        ib_conndata_t icdata;
-        int64_t ilength;
-        TSIOBufferReader input_reader = TSVIOReaderGet(input_vio);
-        TSIOBufferBlock blkp = TSIOBufferReaderStart(input_reader);
-        const char *ibuf = TSIOBufferBlockReadStart(blkp, input_reader, &ilength);
-
-        /* feed it to ironbee or to buffer */
-        if (first_time) {
-          memcpy(bufp, ibuf, ilength);
-          bufp += ilength;
-        }
-        else {
-          icdata.ib = ironbee;
-          icdata.mp = data->ssn->iconn->mp;
-          icdata.conn = data->ssn->iconn;
-          icdata.dalloc = ilength;
-          icdata.dlen = ilength;
-          icdata.data = (uint8_t *)ibuf;
-          (*ibd->ibd->ib_notify)(ironbee, &icdata);
-=======
         avail = TSIOBufferReaderAvail(TSVIOReaderGet(input_vio));
         TSDebug("ironbee", "\tavail is %" PRId64 "", avail);
         if (towrite > avail) {
             towrite = avail;
->>>>>>> 9b740a57
         }
 
         if (towrite > 0) {
