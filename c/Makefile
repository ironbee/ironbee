--- conflicted
+++ resolved
@@ -35,13 +35,8 @@
 reader: Makefile reader.c sqlparse_data.h sqlparse.h sqlparse.c modp_xml.c sqli_normalize.c sqli_fingerprints.h
 	${CC}  ${CFLAGS} -o reader sqlparse.c reader.c sqli_normalize.c modp_qsiter.c modp_burl.c modp_ascii.c modp_xml.c
 
-<<<<<<< HEAD
 extractor: Makefile extractor.cpp sqlparse.c sqlparse.h sqli_normalize.h sqli_normalize.c sqlparse_data.h modp_xml.c
 	g++ ${STATIC} ${CFLAGS} -o extractor extractor.cpp sqlparse.c sqli_normalize.c modp_qsiter.c modp_burl.c modp_ascii.c modp_xml.c
-=======
-extractor: Makefile extractor.cpp sqlparse.c sqlparse.h sqli_qs_normalize.h sqli_normalize.c sqlparse_data.h modp_xml.c
-	g++  ${CFLAGS} -o extractor extractor.cpp sqlparse.c sqli_normalize.c modp_qsiter.c modp_burl.c modp_ascii.c modp_xml.c
->>>>>>> 53b55601
 
 is_sqli: Makefile is_sqli_cli.cpp sqlparse.c sqlparse.h sqlparse_data.h modp_xml.c sqli_normalize.c
 	${CC}  ${CFLAGS} -O3 -o is_sqli is_sqli_cli.cpp sqlparse.c sqli_normalize.c  modp_qsiter.c modp_burl.c modp_ascii.c modp_xml.c
@@ -49,13 +44,9 @@
 sqli: Makefile sqli_cli.c sqlparse.c sqlparse.h sqlparse_data.h
 	${CC} ${CFLAGS} -o sqli sqli_cli.c sqlparse.c modp_ascii.c
 
-<<<<<<< HEAD
-test_speed: sqlparse_data.h sqlparse.c sqlparse.h test_speed.c
-	gcc ${CFLAGS} -o test_speed sqlparse.c test_speed.c  modp_qsiter.c modp_burl.c modp_ascii.c modp_xml.c
-=======
+
 test_speed: sqlparse_data.h sqlparse.c sqlparse.h test_speed.cpp
 	${CC} ${CFLAGS} -o test_speed sqlparse.c test_speed.c  modp_qsiter.c modp_burl.c modp_ascii.c modp_xml.c
->>>>>>> 53b55601
 	./test_speed
 
 test_unit: test_driver.py sqli sqlparse_data.h sqlparse.c sqlparse.h
