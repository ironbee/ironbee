--- conflicted
+++ resolved
@@ -40,12 +40,7 @@
 
     /// @todo Probably need to do this portably someday
 
-<<<<<<< HEAD
-    //handle = dlopen(file, RTLD_NOW|RTLD_GLOBAL);
-    handle = dlopen(file, RTLD_NOW);
-=======
     handle = dlopen(file, RTLD_NOW|RTLD_GLOBAL);
->>>>>>> c6e1e669
     if (handle == NULL) {
         ib_util_log_error(1, "%s", dlerror());
         IB_FTRACE_RET_STATUS(IB_EINVAL);
